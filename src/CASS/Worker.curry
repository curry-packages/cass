------------------------------------------------------------------------
--- Implementation of a worker client to analyze a module
---
--- @author Heiko Hoffmann, Michael Hanus
<<<<<<< HEAD
--- @version December 2018
=======
--- @version April 2021
>>>>>>> 1cbd35d3
------------------------------------------------------------------------

module CASS.Worker ( startWorker ) where

<<<<<<< HEAD
import IO(Handle,hClose,hFlush,hWaitForInput,hPutStrLn,hGetLine)
import ReadShowTerm(readQTerm)
import System(getArgs,setEnviron)
=======
import System.IO            ( Handle, hClose, hFlush, hWaitForInput
                            , hPutStrLn, hGetLine )
import System.Environment   ( getArgs, setEnv )
>>>>>>> 1cbd35d3

import Analysis.Logging     ( debugMessage )
import Network.Socket       ( connectToSocket )

<<<<<<< HEAD
import CASS.Configuration   ( waitTime, getDefaultPath )
=======
import CASS.Configuration   ( CConfig, debugLevel, waitTime, getDefaultPath )
>>>>>>> 1cbd35d3
import CASS.Registry        ( lookupRegAnaWorker )
import CASS.ServerFunctions ( WorkerMessage(..) )

startWorker :: CConfig -> String -> Int -> IO ()
startWorker cconfig host port = do
  debugMessage dl 2 ("start analysis worker on port " ++ show port)
  getDefaultPath cconfig >>= setEnv "CURRYPATH"
  handle <- connectToSocket host port
  worker cconfig handle
 where dl = debugLevel cconfig

-- communication loop
worker :: CConfig -> Handle -> IO ()
worker cconfig handle = do
  gotInput <- hWaitForInput handle waitTime
  if gotInput
    then do
       input <- hGetLine handle
       debugMessage dl 3 ("input: "++input)
       case read input of
         Task ananame moduleName -> do
           debugMessage dl 1 ("Start task: "++ananame++" for "++moduleName)
           -- Run the analysis worker for the given analysis and module:
           (lookupRegAnaWorker ananame) cconfig [moduleName]
           debugMessage dl 1 ("Finished task: "++ananame++" for "++moduleName)
           debugMessage dl 3 ("Output: "++input)
           hPutStrLn handle input
           hFlush handle
           worker cconfig handle
         ChangePath path -> do
           setEnv "CURRYPATH" path
           worker cconfig handle
         StopWorker -> do
           debugMessage dl 2 "Stop worker"
           hClose handle
           return ()
    else return ()
 where dl = debugLevel cconfig<|MERGE_RESOLUTION|>--- conflicted
+++ resolved
@@ -2,33 +2,19 @@
 --- Implementation of a worker client to analyze a module
 ---
 --- @author Heiko Hoffmann, Michael Hanus
-<<<<<<< HEAD
---- @version December 2018
-=======
 --- @version April 2021
->>>>>>> 1cbd35d3
 ------------------------------------------------------------------------
 
 module CASS.Worker ( startWorker ) where
 
-<<<<<<< HEAD
-import IO(Handle,hClose,hFlush,hWaitForInput,hPutStrLn,hGetLine)
-import ReadShowTerm(readQTerm)
-import System(getArgs,setEnviron)
-=======
 import System.IO            ( Handle, hClose, hFlush, hWaitForInput
                             , hPutStrLn, hGetLine )
 import System.Environment   ( getArgs, setEnv )
->>>>>>> 1cbd35d3
 
 import Analysis.Logging     ( debugMessage )
 import Network.Socket       ( connectToSocket )
 
-<<<<<<< HEAD
-import CASS.Configuration   ( waitTime, getDefaultPath )
-=======
 import CASS.Configuration   ( CConfig, debugLevel, waitTime, getDefaultPath )
->>>>>>> 1cbd35d3
 import CASS.Registry        ( lookupRegAnaWorker )
 import CASS.ServerFunctions ( WorkerMessage(..) )
 
