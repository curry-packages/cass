--------------------------------------------------------------------------
--- Operations to implement the client workers.
--- In particular, it contains some simple fixpoint computations.
---
--- @author Heiko Hoffmann, Michael Hanus
--- @version September 2018
--------------------------------------------------------------------------

module CASS.WorkerFunctions where

import qualified Data.Map as Map
import IOExts
<<<<<<< HEAD
import Data.List         ( partition )
import Data.Maybe        ( fromJust )
import SCC               ( scc )
import qualified Data.Set.RBTree as RB
import System.CPUTime    ( getCPUTime )
=======
import List         ( partition )
import Maybe        ( fromJust )
import SetRBT
import System       ( getCPUTime )
>>>>>>> 065be924

import Analysis.Files
import Analysis.Logging  ( debugMessage, debugString )
import Analysis.Types    ( Analysis(..), isSimpleAnalysis, isCombinedAnalysis
                         , analysisName, startValue)
import Analysis.ProgInfo ( ProgInfo, combineProgInfo, emptyProgInfo
                         , publicProgInfo, lookupProgInfo, lists2ProgInfo
                         , publicListFromProgInfo, showProgInfo )
import FlatCurry.Types
import FlatCurry.Files
import FlatCurry.Goodies
import Data.SCC          ( scc )

import CASS.Configuration
import CASS.FlatCurryDependency ( callsDirectly, dependsDirectlyOnTypes )

-----------------------------------------------------------------------
-- Datatype to store already read ProgInfos for modules.

type ProgInfoStore a = [(String,ProgInfo a)]

newProgInfoStoreRef :: IO (IORef (ProgInfoStore _))
newProgInfoStoreRef = newIORef []

-----------------------------------------------------------------------
--- Analyze a list of modules (in the given order) with a given analysis.
--- The analysis results are stored in the corresponding analysis result files.
analysisClient :: (Eq a, Read a, Show a) => Analysis a -> [String] -> IO ()
analysisClient analysis modnames = do
  store <- newIORef []
  fpmethod <- getFPMethod
  mapIO_ (analysisClientWithStore store analysis fpmethod) modnames

analysisClientWithStore :: (Eq a, Read a, Show a) => IORef (ProgInfoStore a)
                        -> Analysis a -> String
                        -> String -> IO ()
analysisClientWithStore store analysis fpmethod moduleName = do
  prog        <- readNewestFlatCurry moduleName
  withprelude <- getWithPrelude
  let progimports = progImports prog
      importList  = if withprelude=="no" then filter (/="Prelude") progimports
                                         else progimports
      ananame     = analysisName analysis
  importInfos <-
    if isSimpleAnalysis analysis
    then return emptyProgInfo
    else getInterfaceInfosWS store (analysisName analysis) importList
  debugString 1 $ "Analysis time for " ++ ananame ++ "/" ++ moduleName ++ ": "
  starttime <- getCPUTime
  startvals <- getStartValues analysis prog
  result <-
     if isCombinedAnalysis analysis
     then execCombinedAnalysis analysis prog importInfos
                                startvals moduleName fpmethod
     else runAnalysis analysis prog importInfos startvals fpmethod
  storeAnalysisResult ananame moduleName result
  stoptime <- getCPUTime
  debugMessage 1 $ show (stoptime-starttime) ++ " msecs"
  loadinfos <- readIORef store
  writeIORef store ((moduleName,publicProgInfo result):loadinfos)


-- Loads analysis results for a list of modules where already read results
-- are stored in an IORef.
getInterfaceInfosWS :: Read a => IORef (ProgInfoStore a) -> String -> [String]
                    -> IO (ProgInfo a)
getInterfaceInfosWS _ _ [] = return emptyProgInfo
getInterfaceInfosWS store anaName (mod:mods) = do
  loadinfos <- readIORef store
  modInfo <- maybe (loadAndStoreAnalysis loadinfos) return
                   (lookup mod loadinfos)
  modsInfo <- getInterfaceInfosWS store anaName mods
  return (combineProgInfo modInfo modsInfo)
 where
  loadAndStoreAnalysis loadinfos = do
    info <- loadPublicAnalysis anaName mod
    writeIORef store ((mod,info):loadinfos)
    return info


-----------------------------------------------------------------------

--- Compute the start (bottom) values for a dependency analysis.
getStartValues :: Analysis a -> Prog -> IO [(QName,a)]
getStartValues analysis prog =
  if isSimpleAnalysis analysis
  then return []
  else do
    let startvals = case analysis of
          DependencyFuncAnalysis _ _ _ ->
            map (\func->(funcName func,startValue analysis))
                (progFuncs prog)
          CombinedDependencyFuncAnalysis _ _ _ _ _ ->
            map (\func->(funcName func,startValue analysis))
                (progFuncs prog)
          DependencyTypeAnalysis _ _ _ ->
            map (\typeDecl->(typeName typeDecl,startValue analysis))
                (progTypes prog)
          CombinedDependencyTypeAnalysis _ _ _ _ _ ->
            map (\typeDecl->(typeName typeDecl,startValue analysis))
                (progTypes prog)
          _ -> error "Internal error in WorkerFunctions.getStartValues"
    return startvals

--- Compute a ProgInfo from a given list of infos for each function name w.r.t.
--- a given program.
funcInfos2ProgInfo :: Prog -> [(QName,a)] -> ProgInfo a
funcInfos2ProgInfo prog infos = lists2ProgInfo $
   map2 (\fdecl -> let fname = funcName fdecl
                    in (fname, fromJust (lookup fname infos)))
        (partition isVisibleFunc (progFuncs prog))

--- Compute a ProgInfo from a given list of infos for each type name w.r.t.
--- a given program.
typeInfos2ProgInfo :: Prog -> [(QName,a)] -> ProgInfo a
typeInfos2ProgInfo prog infos = lists2ProgInfo $
   map2 (\tdecl -> let tname = typeName tdecl
                    in (tname, fromJust (lookup tname infos)))
        (partition isVisibleType (progTypes prog))

map2 :: (a -> b) -> ([a], [a]) -> ([b], [b])
map2 f (xs,ys) = (map f xs, map f ys)

--- Update a given value list (second argument) w.r.t. new values given
--- in the first argument list.
updateList :: Eq a => [(a,b)] -> [(a,b)] -> [(a,b)]
updateList [] oldList = oldList
updateList ((key,newValue):newList) oldList =
  updateList newList (updateValue (key,newValue) oldList)

updateValue :: Eq a => (a,b) -> [(a,b)] -> [(a,b)]
updateValue _ [] = []
updateValue (key1,newValue) ((key2,value2):list) =
  if key1==key2 then (key1,newValue):list
                else (key2,value2):(updateValue (key1,newValue) list)

-----------------------------------------------------------------------
execCombinedAnalysis :: Eq a => Analysis a -> Prog -> ProgInfo a -> [(QName,a)]
                     -> String -> String -> IO (ProgInfo a)
execCombinedAnalysis analysis prog importInfos startvals moduleName fpmethod =
 case analysis of
  CombinedSimpleFuncAnalysis _ ananame _ runWithBaseAna -> do
    anaFunc <- runWithBaseAna moduleName
    runAnalysis (SimpleFuncAnalysis ananame anaFunc)
                prog importInfos startvals fpmethod
  CombinedSimpleTypeAnalysis _ ananame _ runWithBaseAna -> do
    anaFunc <- runWithBaseAna moduleName
    runAnalysis (SimpleTypeAnalysis ananame anaFunc)
                prog importInfos startvals fpmethod
  CombinedDependencyFuncAnalysis _ ananame _ startval runWithBaseAna -> do
    anaFunc <- runWithBaseAna moduleName
    runAnalysis (DependencyFuncAnalysis ananame startval anaFunc)
                prog importInfos startvals fpmethod
  CombinedDependencyTypeAnalysis _ ananame _ startval runWithBaseAna -> do
    anaFunc <- runWithBaseAna moduleName
    runAnalysis (DependencyTypeAnalysis ananame startval anaFunc)
                prog importInfos startvals fpmethod
  _ -> error "Internal error in WorkerFunctions.execCombinedAnalysis"

-----------------------------------------------------------------------
--- Run an analysis but load default values (e.g., for external operations)
--- before and do not analyse the operations or types for these defaults.
runAnalysis :: Eq a => Analysis a -> Prog -> ProgInfo a -> [(QName,a)] -> String
            -> IO (ProgInfo a)
runAnalysis analysis prog importInfos startvals fpmethod = do
  deflts <- loadDefaultAnalysisValues (analysisName analysis) (progName prog)
  let defaultFuncs =
        updProgFuncs (filter (\fd -> funcName fd `elem`    map fst deflts)) prog
      definedFuncs =
        updProgFuncs (filter (\fd -> funcName fd `notElem` map fst deflts)) prog
      defaultTypes =
        updProgTypes (filter (\fd -> typeName fd `elem`    map fst deflts)) prog
      definedTypes =
        updProgTypes (filter (\fd -> typeName fd `notElem` map fst deflts)) prog
  let (progWithoutDefaults,defaultproginfo) = case analysis of
        SimpleFuncAnalysis _ _ ->
         (definedFuncs, funcInfos2ProgInfo defaultFuncs deflts)
        SimpleTypeAnalysis _ _ ->
         (definedTypes, typeInfos2ProgInfo defaultTypes deflts)
        SimpleConstructorAnalysis _ _ -> -- there are no external constructors
         if null deflts then (prog,emptyProgInfo)
         else error "SimpleConstructorAnalysis with default values!"
        DependencyFuncAnalysis _ _ _ ->
         (definedFuncs, funcInfos2ProgInfo defaultFuncs deflts)
        DependencyTypeAnalysis _ _ _ ->
         (definedTypes, typeInfos2ProgInfo defaultTypes deflts)
        SimpleModuleAnalysis _ _ ->
         if null deflts then (definedFuncs, emptyProgInfo)
                        else error defaultNotEmptyError
        DependencyModuleAnalysis _ _ ->
         if null deflts then (definedFuncs, emptyProgInfo)
                        else error defaultNotEmptyError
        _ -> error "Internal error in WorkerFunctions.runAnalysis"
  let result = executeAnalysis analysis progWithoutDefaults
                               (combineProgInfo importInfos defaultproginfo)
                               startvals fpmethod
  return $ combineProgInfo defaultproginfo result
 where
  defaultNotEmptyError = "Default analysis information for analysis '" ++
                         analysisName analysis ++ "' and module '" ++
                         progName prog ++ "' not empty!"

--- Executes an anlysis on a given program w.r.t. an imported ProgInfo
--- and some start values (for dependency analysis).
--- The fixpoint iteration method to be applied is passed as the last argument.
executeAnalysis :: Eq a => Analysis a -> Prog -> ProgInfo a -> [(QName,a)]
                -> String
                -> ProgInfo a

-- The results of a module analysis for module `m` are encoded as
-- a `ProgInfo` with a single entry for the qualified name `m.m`.
executeAnalysis (SimpleModuleAnalysis _ anaFunc) prog _ _ _ =
 let pname = progName prog
 in lists2ProgInfo ([((pname,pname), anaFunc prog)], [])
executeAnalysis (DependencyModuleAnalysis _ anaFunc) prog impproginfos _ _ =
 let pname       = progName prog
     importinfos = map (\ (qn,a) -> (fst qn,a))
                       (publicListFromProgInfo impproginfos)
 in lists2ProgInfo ([((pname,pname), anaFunc prog importinfos)], [])

executeAnalysis (SimpleFuncAnalysis _ anaFunc) prog _ _ _ =
  (lists2ProgInfo . map2 (\func -> (funcName func, anaFunc func))
                  . partition isVisibleFunc . progFuncs) prog

executeAnalysis (SimpleTypeAnalysis _ anaFunc) prog _ _ _ =
  (lists2ProgInfo . map2 (\typ -> (typeName typ,anaFunc typ))
                  . partition isVisibleType . progTypes) prog

executeAnalysis (SimpleConstructorAnalysis _ anaFunc) prog _ _ _ =
  (lists2ProgInfo
    . map2 (\ (cdecl,tdecl) -> (consName cdecl, anaFunc cdecl tdecl))
    . partition isVisibleCons
    . concatMap (\t -> map (\c->(c,t)) (consDeclsOfType t))
    . progTypes) prog
 where
  isVisibleCons (consDecl,_) = consVisibility consDecl == Public

executeAnalysis (DependencyFuncAnalysis _ _ anaFunc) prog
                importInfos startvals fpmethod = case fpmethod of
  "simple" ->
    let declsWithDeps = map2 addCalledFunctions
                             (partition isVisibleFunc (progFuncs prog))
        startinfo = funcInfos2ProgInfo prog startvals
     in simpleIteration anaFunc funcName declsWithDeps importInfos startinfo
  "wlist" ->
    let declsWithDeps = map addCalledFunctions (progFuncs prog)
     in funcInfos2ProgInfo prog $ Map.toList $
          wlIteration anaFunc funcName declsWithDeps [] RB.empty
                      importInfos (Map.fromList startvals)
  "wlistscc" ->
    let declsWithDeps = map addCalledFunctions (progFuncs prog)
        -- compute strongly connected components w.r.t. func dependencies:
        sccDecls = scc ((:[]) . funcName . fst) snd declsWithDeps
     in funcInfos2ProgInfo prog $ Map.toList $
          foldr (\scc sccstartvals ->
                   wlIteration anaFunc funcName scc [] RB.empty
                               importInfos sccstartvals)
                (Map.fromList startvals)
                (reverse sccDecls)
  _ -> error unknownFixpointMessage

executeAnalysis (DependencyTypeAnalysis _ _ anaType) prog
                importInfos startvals fpmethod = case fpmethod of
  "simple" ->
    let declsWithDeps = map2 addUsedTypes
                             (partition isVisibleType (progTypes prog))
        startinfo = typeInfos2ProgInfo prog startvals
     in simpleIteration anaType typeName declsWithDeps importInfos startinfo
  "wlist" ->
    let declsWithDeps = map addUsedTypes (progTypes prog)
     in typeInfos2ProgInfo prog $ Map.toList $
          wlIteration anaType typeName declsWithDeps [] RB.empty
                      importInfos (Map.fromList startvals)
  "wlistscc" ->
    let declsWithDeps = map addUsedTypes (progTypes prog)
        -- compute strongly connected components w.r.t. type dependencies:
        sccDecls = scc ((:[]) . typeName . fst) snd declsWithDeps
     in typeInfos2ProgInfo prog $ Map.toList $
          foldr (\scc sccstartvals ->
                   wlIteration anaType typeName scc [] RB.empty
                               importInfos sccstartvals)
                (Map.fromList startvals)
                (reverse sccDecls)
  _ -> error unknownFixpointMessage
-- These cases are handled elsewhere:
executeAnalysis (CombinedSimpleFuncAnalysis _ _ _ _) _ _ _ _ =
  error "Internal error in WorkerFunctions.executeAnalysis"
executeAnalysis (CombinedSimpleTypeAnalysis _ _ _ _) _ _ _ _ =
  error "Internal error in WorkerFunctions.executeAnalysis"
executeAnalysis (CombinedDependencyFuncAnalysis _ _ _ _ _) _ _ _ _ =
  error "Internal error in WorkerFunctions.executeAnalysis"
executeAnalysis (CombinedDependencyTypeAnalysis _ _ _ _ _) _ _ _ _ =
  error "Internal error in WorkerFunctions.executeAnalysis"

unknownFixpointMessage :: String
unknownFixpointMessage = "Unknown value for 'fixpoint' in configuration file!"

--- Add the directly called functions to each function declaration.
addCalledFunctions :: FuncDecl -> (FuncDecl,[QName])
addCalledFunctions func = (func, callsDirectly func)

--- Add the directly used type constructors to each type declaration.
addUsedTypes :: TypeDecl -> (TypeDecl,[QName])
addUsedTypes tdecl = (tdecl, dependsDirectlyOnTypes tdecl)

--- Gets all constructors of datatype declaration.
consDeclsOfType :: TypeDecl -> [ConsDecl]
consDeclsOfType (Type _ _ _ consDecls) = consDecls
consDeclsOfType (TypeSyn _ _ _ _) = []

-----------------------------------------------------------------------
--- Fixpoint iteration to compute analysis information. The arguments are:
--- * analysis operation
--- * operation to get name of a declaration
--- * list of public and private declarations together with their direct deps
--- * ProgInfo for imported entities
--- * current ProgInfo
--- Result: fixpoint ProgInfo
simpleIteration :: Eq a => (t -> [(QName,a)] -> a) -> (t -> QName)
                -> ([(t,[QName])],[(t,[QName])])
                -> ProgInfo a -> ProgInfo a -> ProgInfo a
simpleIteration analysis nameOf declsWithDeps importInfos currvals =
  let completeProgInfo = combineProgInfo currvals importInfos

      newvals =
        map2 (\ (decl,calls) ->
               (nameOf decl,
                analysis decl
                         (map (\qn -> (qn,fromJust -- information must known!
                                          (lookupProgInfo qn completeProgInfo)))
                               calls)))
             declsWithDeps

      newproginfo = lists2ProgInfo newvals

  in if currvals == newproginfo
     then currvals
     else simpleIteration analysis nameOf declsWithDeps importInfos newproginfo

wlIteration :: Eq a => (t -> [(QName,a)] -> a) -> (t -> QName)
            -> [(t,[QName])] -> [(t,[QName])] -> RB.SetRBT QName
            -> ProgInfo a -> Map.Map QName a -> Map.Map QName a
--wlIteration analysis nameOf declsToDo declsDone changedEntities
--            importInfos currvals

wlIteration analysis nameOf [] alldecls changedEntities importInfos currvals =
  if RB.null changedEntities
  then currvals -- no todos, no changed values, so we are done:
  else -- all declarations processed, compute todos for next round:
       let (declsToDo,declsDone) =
              partition (\ (_,calls) -> any (`RB.member` changedEntities) calls)
                        alldecls
        in wlIteration analysis nameOf declsToDo declsDone RB.empty
                       importInfos currvals
-- process a single declaration:
wlIteration analysis nameOf (decldeps@(decl,calls):decls) declsDone
            changedEntities importInfos currvals =
  let decname = nameOf decl

      lookupVal qn = maybe (fromJust (Map.lookup qn currvals)) id
                           (lookupProgInfo qn importInfos)
      oldval = lookupVal decname
      newval = analysis decl (map (\qn -> (qn, lookupVal qn)) calls)
   in if oldval==newval
      then wlIteration analysis nameOf decls (decldeps:declsDone)
                       changedEntities importInfos currvals
      else wlIteration analysis nameOf decls (decldeps:declsDone)
                       (RB.insert decname changedEntities) importInfos
                       (Map.adjust (const newval) decname currvals)


---------------------------------------------------------------------
-- Auxiliaries

isVisibleFunc :: FuncDecl -> Bool
isVisibleFunc funcDecl = funcVisibility funcDecl == Public

isVisibleType :: TypeDecl -> Bool
isVisibleType typeDecl = typeVisibility typeDecl == Public

---------------------------------------------------------------------<|MERGE_RESOLUTION|>--- conflicted
+++ resolved
@@ -10,18 +10,10 @@
 
 import qualified Data.Map as Map
 import IOExts
-<<<<<<< HEAD
 import Data.List         ( partition )
 import Data.Maybe        ( fromJust )
-import SCC               ( scc )
+import System.CPUTime    ( getCPUTime )
 import qualified Data.Set.RBTree as RB
-import System.CPUTime    ( getCPUTime )
-=======
-import List         ( partition )
-import Maybe        ( fromJust )
-import SetRBT
-import System       ( getCPUTime )
->>>>>>> 065be924
 
 import Analysis.Files
 import Analysis.Logging  ( debugMessage, debugString )
