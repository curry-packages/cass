-----------------------------------------------------------------------------
--- A few base functions for analysing type dependencies in FlatCurry programs.
---
--- @author Heiko Hoffmann, Michael Hanus
--- @version Junes 2017
-----------------------------------------------------------------------------

module CASS.FlatCurryDependency(dependsDirectlyOnTypes,callsDirectly) where

import FlatCurry.Types
<<<<<<< HEAD
import List ( nub )
=======
import Data.List       ( nub )
import Prelude hiding  (empty)
>>>>>>> 1cbd35d3

import Data.Set.RBTree ( SetRBT, empty, insert, toList, union)

--- Return the type constructors occurring in a type declaration.
dependsDirectlyOnTypes :: TypeDecl -> [QName]

dependsDirectlyOnTypes (Type _ _ _ consDeclList) =
  nub (concatMap (\ (Cons _ _ _ typeExprs) -> concatMap tconsOf typeExprs)
                 consDeclList)
dependsDirectlyOnTypes (TypeSyn _ _ _ typeExpr) = nub (tconsOf typeExpr)
dependsDirectlyOnTypes (TypeNew _ _ _ (NewCons _ _ typeExpr)) =
  nub (tconsOf typeExpr)


tconsOf :: TypeExpr -> [QName]
tconsOf (TVar _)            = []
tconsOf (FuncType a b)      =  tconsOf a ++ tconsOf b
tconsOf (TCons qName texps) = qName : concatMap tconsOf texps
tconsOf (ForallType _ te)   = tconsOf te


-----------------------------------------------------------------------------
-- list of direct dependencies for a function
callsDirectly :: FuncDecl -> [QName]
callsDirectly fun = toList (snd (directlyDependent fun))

-- set of direct dependencies for a function
directlyDependent :: FuncDecl -> (QName,SetRBT QName)
directlyDependent (Func f _ _ _ (Rule _ e))   = (f,funcSetOfExpr e)
directlyDependent (Func f _ _ _ (External _)) = (f,emptySet)

-- Gets the set of all functions (including partially applied functions)
-- called in an expression:
funcSetOfExpr :: Expr -> SetRBT QName
funcSetOfExpr (Var _) = emptySet
funcSetOfExpr (Lit _) = emptySet
funcSetOfExpr (Comb ct f es) =
  if isConstructorComb ct then unionMap funcSetOfExpr es
                          else insert f (unionMap funcSetOfExpr es)
funcSetOfExpr (Free _ e) = funcSetOfExpr e
funcSetOfExpr (Let bs e) = union (unionMap (funcSetOfExpr . snd) bs)
                                    (funcSetOfExpr e)
funcSetOfExpr (Or e1 e2) = union (funcSetOfExpr e1) (funcSetOfExpr e2)
funcSetOfExpr (Case _ e bs) = union (funcSetOfExpr e)
                                       (unionMap funcSetOfBranch bs)
 where funcSetOfBranch (Branch _ be) = funcSetOfExpr be
funcSetOfExpr (Typed e _) = funcSetOfExpr e

isConstructorComb :: CombType -> Bool
isConstructorComb ct = case ct of
  ConsCall       -> True
  ConsPartCall _ -> True
  _              -> False

unionMap :: (a -> SetRBT QName) -> [a] -> SetRBT QName
unionMap f = foldr union emptySet . map f

emptySet :: SetRBT QName
emptySet = empty leqQName

leqQName :: QName -> QName -> Bool
leqQName (m1,n1) (m2,n2) = m1++('.':n1) <= m2++('.':n2)<|MERGE_RESOLUTION|>--- conflicted
+++ resolved
@@ -8,12 +8,8 @@
 module CASS.FlatCurryDependency(dependsDirectlyOnTypes,callsDirectly) where
 
 import FlatCurry.Types
-<<<<<<< HEAD
-import List ( nub )
-=======
 import Data.List       ( nub )
 import Prelude hiding  (empty)
->>>>>>> 1cbd35d3
 
 import Data.Set.RBTree ( SetRBT, empty, insert, toList, union)
 
