--- conflicted
+++ resolved
@@ -5,11 +5,7 @@
 --- by other Curry applications.
 ---
 --- @author Heiko Hoffmann, Michael Hanus
-<<<<<<< HEAD
---- @version December 2018
-=======
 --- @version April 2021
->>>>>>> 1cbd35d3
 --------------------------------------------------------------------------
 
 module CASS.Server
@@ -18,22 +14,6 @@
   , analyzeGeneric, analyzePublic, analyzeInterface
   ) where
 
-<<<<<<< HEAD
-import ReadNumeric   (readNat)
-import Char          (isSpace)
-import Directory
-import FileGoodies   (splitDirectoryBaseName)
-import IO
-import ReadShowTerm (readQTerm, showQTerm)
-import System       (system, sleep, setEnviron, getArgs)
-
-import Analysis.Logging  ( debugMessage )
-import Analysis.ProgInfo
-import Analysis.Types    ( Analysis, AOutFormat(..) )
-import FlatCurry.Types   ( QName )
-import Network.Socket    ( Socket(..), listenOn, listenOnFresh
-                         , close, waitForSocketAccept )
-=======
 import Numeric            ( readNat )
 import Data.Char          ( isSpace )
 import Control.Monad      ( unless )
@@ -50,7 +30,6 @@
 import FlatCurry.Types    ( QName )
 import Network.Socket     ( Socket(..), listenOn, listenOnFresh
                           , close, waitForSocketAccept )
->>>>>>> 1cbd35d3
 
 import CASS.Configuration
 import CASS.Registry
@@ -85,16 +64,10 @@
    then do
     serveraddress <- getServerAddress
     (workerport,workersocket) <- listenOnFresh
-<<<<<<< HEAD
-    debugMessage 2 ("SERVER: port to workers: "++show workerport)
-    handles <- startWorkers numworkers workersocket serveraddress workerport []
-    serverLoop socket1 handles
-=======
     debugMessage dl 2 ("SERVER: port to workers: "++show workerport)
     handles <- startWorkers cconfig numworkers workersocket serveraddress
                             workerport []
     serverLoop cconfig socket1 handles
->>>>>>> 1cbd35d3
     close workersocket
    else
     serverLoop cconfig socket1 []
@@ -144,27 +117,6 @@
 --- (re-)analysis should be enforced.
 analyzeModule :: CConfig -> String -> Bool -> AOutFormat -> String
               -> IO (Either (ProgInfo String) String)
-<<<<<<< HEAD
-analyzeModule ananame moduleName enforce aoutformat = do
-  let (mdir,mname) = splitDirectoryBaseName moduleName
-  getDefaultPath >>= setEnviron "CURRYPATH"
-  curdir <- getCurrentDirectory
-  unless (mdir==".") $ setCurrentDirectory mdir
-  numworkers <- numberOfWorkers
-  aresult <-
-   if numworkers>0
-     then do
-      serveraddress <- getServerAddress
-      (port,socket) <- listenOnFresh
-      handles <- startWorkers numworkers socket serveraddress port []
-      result <- runAnalysisWithWorkers ananame aoutformat enforce handles mname
-      stopWorkers handles
-      close socket
-      return result
-     else runAnalysisWithWorkers ananame aoutformat enforce [] mname
-  setCurrentDirectory curdir
-  return aresult
-=======
 analyzeModule cconfig ananame enforce aoutformat modname = do
   getDefaultPath cconfig >>= setEnv "CURRYPATH"
   let numworkers = numberOfWorkers cconfig
@@ -179,7 +131,6 @@
      close socket
      return result
     else runAnalysisWithWorkers cconfig ananame aoutformat enforce [] modname
->>>>>>> 1cbd35d3
 
 --- Start the analysis system with a particular analysis.
 --- The analysis must be a registered one if workers are used.
