--- conflicted
+++ resolved
@@ -2,29 +2,13 @@
 --- Implementation of the analysis computations on the server side
 ---
 --- @author Heiko Hoffmann, Michael Hanus
-<<<<<<< HEAD
---- @version December 2018
-=======
 --- @version March 2021
->>>>>>> 1cbd35d3
 ------------------------------------------------------------------------
 
 -- analysis computations on the server side
 
 module CASS.ServerFunctions where
 
-<<<<<<< HEAD
-import FlatCurry.Types   (QName)
-import FlatCurry.Goodies (progImports)
-import IO(Handle(..),hClose,hFlush,hGetLine,hPutStrLn,hWaitForInput,hWaitForInputs)
-import ReadShowTerm(readQTerm,showQTerm)
-import System(system,sleep)
-import Directory(doesFileExist,getModificationTime)
-import Maybe(fromMaybe)
-import List(delete)
-import Time(ClockTime)
-import XML(showXmlDoc,xml)
-=======
 import System.IO          ( Handle(..), hClose, hFlush, hGetLine, hPutStrLn
                           , hWaitForInput, hWaitForInputs )
 import System.Process     ( system, sleep )
@@ -33,7 +17,6 @@
 import Data.List          ( delete )
 import Data.Time          ( ClockTime )
 import XML                ( showXmlDoc, xml )
->>>>>>> 1cbd35d3
 
 import FlatCurry.Types    ( QName )
 import FlatCurry.Goodies  ( progImports )
