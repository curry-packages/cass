{
    "name": "cass",
    "version": "3.0.0",
    "author": "Michael Hanus <mh@informatik.uni-kiel.de>",
    "synopsis": "CASS: the Curry Analysis Server System",
    "category": [ "Analysis" ],
    "license": "BSD-3-Clause",
    "licenseFile": "LICENSE",
    "dependencies": {
<<<<<<< HEAD
        "cass-analysis": ">= 3.0.0",
        "flatcurry"    : ">= 3.0.0",
        "xml"          : ">= 3.0.0",
        "base"         : ">= 2.0.0"
=======
        "cass-analysis": ">= 2.0.0",
        "flatcurry"    : ">= 2.0.0",
        "scc"          : ">= 0.0.1",
        "xml"          : ">= 2.0.0"
>>>>>>> 065be924
    },
    "compilerCompatibility": {
        "pakcs": ">= 2.0.0",
        "kics2": ">= 2.0.0"
    },
    "configModule": "CASS.PackageConfig",
    "executable": {
        "name": "cass",
        "main": "CASS.Main"
    },
    "documentation": {
        "src-dir": "docs",
        "main": "main.tex"
    },
    "source": {
        "git": "https://git.ps.informatik.uni-kiel.de/curry-packages/cass.git",
        "tag": "$version"
    }
}<|MERGE_RESOLUTION|>--- conflicted
+++ resolved
@@ -7,17 +7,11 @@
     "license": "BSD-3-Clause",
     "licenseFile": "LICENSE",
     "dependencies": {
-<<<<<<< HEAD
         "cass-analysis": ">= 3.0.0",
         "flatcurry"    : ">= 3.0.0",
         "xml"          : ">= 3.0.0",
+        "scc"          : ">= 2.0.0",
         "base"         : ">= 2.0.0"
-=======
-        "cass-analysis": ">= 2.0.0",
-        "flatcurry"    : ">= 2.0.0",
-        "scc"          : ">= 0.0.1",
-        "xml"          : ">= 2.0.0"
->>>>>>> 065be924
     },
     "compilerCompatibility": {
         "pakcs": ">= 2.0.0",
